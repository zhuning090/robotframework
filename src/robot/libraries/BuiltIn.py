--- conflicted
+++ resolved
@@ -22,20 +22,14 @@
 from robot.errors import (ContinueForLoop, DataError, ExecutionFailed,
                           ExecutionFailures, ExecutionPassed, ExitForLoop,
                           PassExecution, ReturnFromKeyword)
-<<<<<<< HEAD
-=======
-from robot import utils
-from robot.utils import asserts, is_integer, is_string, is_unicode
-from robot.variables import (is_list_var, is_var, DictVariableTableValue,
-                             VariableTableValue, VariableSplitter)
->>>>>>> f97cde12
 from robot.running import Keyword, RUN_KW_REGISTER
 from robot.running.context import EXECUTION_CONTEXTS
 from robot.running.usererrorhandler import UserErrorHandler
 from robot.utils import (asserts, DotDict, escape, format_assign_message,
-                         get_error_message, get_time, is_falsy, is_truthy,
-                         JYTHON, Matcher, normalize, NormalizedDict, parse_time,
-                         prepr, RERAISED_EXCEPTIONS, plural_or_not as s,
+                         get_error_message, get_time, is_falsy, is_integer,
+                         is_string, is_truthy, is_unicode, JYTHON, Matcher,
+                         normalize, NormalizedDict, parse_time, prepr,
+                         RERAISED_EXCEPTIONS, plural_or_not as s,
                          secs_to_timestr, seq2str, split_from_equals,
                          timestr_to_secs, type_name, unic)
 from robot.variables import (is_list_var, is_var, DictVariableTableValue,
@@ -89,7 +83,7 @@
         return matcher.match(string)
 
     def _is_true(self, condition):
-        if isinstance(condition, basestring):
+        if is_string(condition):
             condition = self.evaluate(condition, modules='os,sys')
         return bool(condition)
 
@@ -99,7 +93,7 @@
 
     def _get_type(self, arg):
         # In IronPython type(u'x') is str. We want to report unicode anyway.
-        if isinstance(arg, unicode):
+        if is_unicode(arg):
             return "<type 'unicode'>"
         return str(type(arg))
 
@@ -330,13 +324,8 @@
         using Python's ``bool()`` method.
         """
         self._log_types(item)
-<<<<<<< HEAD
-        if isinstance(item, basestring):
+        if is_string(item):
             if item.upper() == 'TRUE':
-=======
-        if is_string(item):
-            if utils.eq(item, 'True'):
->>>>>>> f97cde12
                 return True
             if item.upper() == 'FALSE':
                 return False
@@ -628,25 +617,8 @@
         asserts.fail_unless_equal(first, second, msg,
                                   self._include_values(values))
 
-<<<<<<< HEAD
     def _include_values(self, values):
         return is_truthy(values) and str(values).upper() != 'NO VALUES'
-=======
-    def _log_types(self, *args):
-        msg = ["Argument types are:"] + [self._get_type(a) for a in args]
-        self.log('\n'.join(msg))
-
-    def _get_type(self, arg):
-        # In IronPython type(u'x') is str. We want to report unicode anyway.
-        if is_unicode(arg):
-            return "<type 'unicode'>"
-        return str(type(arg))
-
-    def _include_values(self, values):
-        if is_string(values):
-            return values.lower() not in ['no values', 'false']
-        return bool(values)
->>>>>>> f97cde12
 
     def should_not_be_equal(self, first, second, msg=None, values=True):
         """Fails if the given objects are equal.
@@ -1273,7 +1245,7 @@
         `Get Variable Value` keywords.
         """
         name = self._get_var_name(name)
-        if (values and isinstance(values[-1], basestring) and
+        if (values and is_string(values[-1]) and
                 values[-1].startswith('children=')):
             children = self._variables.replace_scalar(values[-1][9:])
             children = is_truthy(children)
@@ -2799,17 +2771,11 @@
         self.log('Set test message to:\n%s' % message, level)
 
     def _get_possibly_appended_value(self, initial, new, append):
-<<<<<<< HEAD
-        if not isinstance(new, unicode):
+        if not is_unicode(new):
             new = unic(new)
         if is_truthy(append) and initial:
             return '%s %s' % (initial, new)
         return new
-=======
-        if not is_unicode(new):
-            new = utils.unic(new)
-        return '%s %s' % (initial, new) if append and initial else new
->>>>>>> f97cde12
 
     def _get_logged_test_message_and_level(self, message):
         if message.startswith('*HTML*'):
@@ -2879,22 +2845,13 @@
         New in Robot Framework 2.7.4. Support for ``append`` and ``top`` were
         added in 2.7.7.
         """
-<<<<<<< HEAD
         top = is_truthy(top)
-        if not isinstance(name, unicode):
+        if not is_unicode(name):
             name = unic(name)
         metadata = self._get_namespace(top).suite.metadata
         original = metadata.get(name, '')
         metadata[name] = self._get_possibly_appended_value(original, value, append)
         self._variables.set_suite('${SUITE_METADATA}', metadata.copy(), top)
-=======
-        if not is_unicode(name):
-            name = utils.unic(name)
-        ns = self._get_namespace(top)
-        metadata = ns.suite.metadata
-        metadata[name] = self._get_possibly_appended_value(metadata.get(name, ''), value, append)
-        ns.variables.set_suite('${SUITE_METADATA}', metadata.copy())
->>>>>>> f97cde12
         self.log("Set suite metadata '%s' to value '%s'." % (name, metadata[name]))
 
     def set_tags(self, *tags):
@@ -3026,37 +2983,6 @@
     ROBOT_LIBRARY_SCOPE = 'GLOBAL'
     ROBOT_LIBRARY_VERSION = get_version()
 
-<<<<<<< HEAD
-=======
-    @property
-    def _context(self):
-        if EXECUTION_CONTEXTS.current is None:
-            raise RobotNotRunningError('Cannot access execution context')
-        return EXECUTION_CONTEXTS.current
-
-    @property
-    def _namespace(self):
-        return self._context.namespace
-
-    def _get_namespace(self, top=False):
-        ctx = EXECUTION_CONTEXTS.top if top else EXECUTION_CONTEXTS.current
-        return ctx.namespace
-
-    @property
-    def _variables(self):
-        return self._namespace.variables
-
-    def _matches(self, string, pattern):
-        # Must use this instead of fnmatch when string may contain newlines.
-        matcher = utils.Matcher(pattern, caseless=False, spaceless=False)
-        return matcher.match(string)
-
-    def _is_true(self, condition):
-        if is_string(condition):
-            condition = self.evaluate(condition, modules='os,sys')
-        return bool(condition)
-
->>>>>>> f97cde12
 
 class RobotNotRunningError(AttributeError):
     """Used when something cannot be done because Robot is not running.
