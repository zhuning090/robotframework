--- conflicted
+++ resolved
@@ -65,12 +65,8 @@
                                libname=handler.libname or '',
                                doc=handler.shortdoc,
                                args=kw.args,
-<<<<<<< HEAD
-                               assign=self._get_assign(kw.assign),
+                               assign=assigner.assignment,
                                tags=handler.tags,
-=======
-                               assign=assigner.assignment,
->>>>>>> 0dce4dd5
                                timeout=getattr(handler, 'timeout', ''),
                                type=kw.type)
         dry_run_lib_kw = self._context.dry_run and handler.type == 'library'
